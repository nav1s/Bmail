--- conflicted
+++ resolved
@@ -18,9 +18,14 @@
 git clone git@github.com:binja12/bmail.git
 cd bmail
 ```
+
 ## Usage
 
-<<<<<<< HEAD
+The application preserves the Bloom filter state between runs. If you want to start with a fresh Bloom filter, delete the data file:
+```bash
+rm data/bloomFilter.txt
+```
+
 ### Linux Instructions
 
 #### Running the Application
@@ -93,31 +98,4 @@
 - **Command**: Implements the command pattern for operations
 - **Menu**: Provides user interface mechanisms
 - **Input**: Handles different input sources
-- **StringValidator**: Validates inputs like URLs
-=======
-if want to run with a fresh bloom filter need to delete data/bloomFilter.txt
-
-### Running the Application
-
-    ```bash
-    docker build --tag bmail-app --file Dockerfile.build .
-    docker run --rm --interactive --tty --volume "$PWD":/app --workdir /app bmail-app bash -c "
-        mkdir -p build/app && \
-        cd build/app && \
-        cmake ../.. && \
-        make && \
-        ./filter"
-    ```
-
-### Running the Unit Tests
-
-    ```bash
-    docker build --tag bmail-tests --file Dockerfile.tests .
-    docker run --rm --volume "$PWD":/app --workdir /app bmail-tests bash -c "
-        mkdir -p build/tests && \
-        cd build/tests && \
-        cmake ../../tests && \
-        make && \
-        ./runTests"
-    ```
->>>>>>> 92b4b823
+- **StringValidator**: Validates inputs like URLs