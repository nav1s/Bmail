--- conflicted
+++ resolved
@@ -4,40 +4,11 @@
     image: node:24-bookworm
     container_name: web-server
     hostname: web-server
-    user: "${UID:-1000}:${GID:-1000}"
+    user: "1001:1001"
     ports:
       - "8080:8080"
-<<<<<<< HEAD
     restart: "no"
-    command: bash -c "
-              cd /app/src/webServer && \
-              npm install && \
-              npm start"
-    volumes:
-      - ./:/app/
-    depends_on:
-      bloom-filter:
-        condition: service_healthy
-    networks:
-      - bmail
-
-  web-server-tests:
-    image: node:24-bookworm
-    container_name: web-server-tests
-    hostname: web-server-tests
-    user: "${UID:-1000}:${GID:-1000}"
-    restart: "no"
-    command: bash -c "
-              cd /app/src/webServer && \
-              npm install --include=dev && \
-              npm test"
-=======
-    restart: "no"
-    command: bash -c "
-              cd /app/src/webServer && \
-              npm install && \
-              npm start"
->>>>>>> fdf72566
+    command: python /app/src/bloomFilter/tcpClient.py tcp-server 12345
     volumes:
       - ./:/app/
     depends_on:
@@ -52,7 +23,7 @@
       dockerfile: Dockerfile.server
     container_name: bloom-filter
     hostname: bloom-filter
-    user: "${UID:-1000}:${GID:-1000}"
+    user: "1001:1001"
     restart: "no"
     command: bash -c "
               mkdir -p build/app && \
@@ -68,7 +39,7 @@
       # This healthcheck uses a TCP connection to check if the server is running.
       test: ["CMD", "bash", "-c", "exec 3<>/dev/tcp/localhost/12345 && echo 'Healthcheck' >&3 && exec 3<&-"]
       interval: 3s
-      timeout: 1s
+      timeout: 5s
       retries: 5
 
     networks:
