--- conflicted
+++ resolved
@@ -426,13 +426,8 @@
     let trashLabelId = getLabelByName(req.user.id, defaultLabelNames.trash);
 
     if (labelName.toLowerCase() === "all") {
-<<<<<<< HEAD
     const mails = getMailsForUser(username, spamLabelId, trashLabelId)
       .slice(-mailLimit).reverse();
-=======
-      const mails = getMailsForUser(username, spamLabelId, trashLabelId)
-        .slice(-mailLimit).reverse();
->>>>>>> 044a68ce
       return res.json(mails.map(filterMailForOutput));
     }
 
