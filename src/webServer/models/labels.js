const { createError } = require('../utils/error');
const userLabels = {}; // key = userId, value = array of labels [{ id, name }]

const labelInputSchema = {
  name: { required: true, type: 'string' },
  id: { required: false, type: 'number' },
  mails: { required: false, type: 'array' }
};

const defaultLabelNames = Object.freeze({
  inbox: 'inbox',
  starred: 'starred',
  sent: 'sent',
  drafts: 'drafts',
  spam: 'spam',
  trash: 'trash'
});


let labelId = 1;

/**
 * @brief Creates default labels for a user if they do not already exist.
 * @param {number} userId - The ID of the user for whom to create default labels.
 */
function createDefaultLabels(userId) {

  // create user labels if they don't exist
  userLabels[userId] = userLabels[userId] || [];

  // create default labels if they don't exist
  Object.values(defaultLabelNames).forEach(name => {
    if (!labelExistsForUser(userId, name)) {
      const newLabel = buildLabel(name, labelId++);
      userLabels[userId].push(newLabel);
    }
  });

}
/**
 * Builds a label object after validating input.
 *
 * @param {object} name - The name of the label.
 * @param {number} id - The unique label ID for this user.
 * @returns {object} The constructed label object.
 * @throws {Error} If validation fails.
 */
function buildLabel(name, id) {
  if (!name) {
    throw createError('Label name is required', { type: 'VALIDATION', status: 400 });
  }

  const isDefault = Object.values(defaultLabelNames).includes(name.toLowerCase());

<<<<<<< HEAD
=======
  // make sent and drafts non-attachable
  const isAttachable = name.toLowerCase() !== defaultLabelNames.sent
    && name.toLowerCase() !== defaultLabelNames.drafts;

>>>>>>> 4366160b
  return {
    id,
    name,
    isDefault,
<<<<<<< HEAD
=======
    isAttachable
>>>>>>> 4366160b
  };
}


/**
 * Checks whether a label with the given name already exists for the user.
 *
 * @param {number} userId - The ID of the user.
 * @param {string} name - The name of the label to check.
 * @returns {boolean} True if a label with the same name exists, false otherwise.
 */
function labelExistsForUser(userId, name) {
  const labels = userLabels[userId] || [];
  return labels.some(label => label.name === name);
}

/**
 * Adds a new label to the user's label list.
 *
 * @param {number} userId - The ID of the user.
 * @param {string} name - The name of the label to add.
 * @returns {object} The newly created label.
 * @throws {Error} If the label name already exists.
 */
function addLabelForUser(userId, name) {
  validateLabelName(name);

  // Init a label for user
  if (!userLabels[userId]) {
    userLabels[userId] = [];
  }

  if (labelExistsForUser(userId, name)) {
    throw createError('Label with this name already exists', { type: 'VALIDATION', status: 400 });
  }

  // Adding new label to the user
  const id = labelId++;
  const newLabel = buildLabel(name, id);
  userLabels[userId].push(newLabel);
  return newLabel;
}

/**
 * Gets all labels for a specific user.
 * @param {number} userId - The ID of the user.
 * @returns {Array} List of label objects. Empty if none exist.
 */
function getAllLabelsForUser(userId) {
  return userLabels[userId] || [];
}

/**
 * @brief Gets a label by name for a specific user.
 * @param {*} userId - The ID of the user.
 * @param {*} name - The name of the label to retrieve.
 * @returns {object} The label object.
 */
function getLabelByName(userId, name) {
  const labels = userLabels[userId] || [];
  // log the user labels for debugging
  console.log(`User ${userId} labels:`, labels);
  const label = labels.find(l => l.name === name);

  if (!label) {
    throw createError('Label not found', { type: 'NOT_FOUND', status: 404 });
  }

  return label.id;
}

/**
 * Fetches a label for a specific user by label ID.
 *
 * @param {number} userId - The ID of the user.
 * @param {number} labelId - The ID of the label.
 * @returns {object} The label object.
 * @throws {Error} If no label is found.
 */
function getLabelByUserAndId(userId, labelId) {
  const labels = userLabels[userId] || [];
  const label = labels.find(l => l.id === labelId);

  if (!label) {
    throw createError('Label not found', { type: 'NOT_FOUND', status: 404 });
  }

  return label;
}


/**
 * Validates that the label name is a non-empty string.
 * @param {any} name - The new label name to validate
 * @throws {Error} if the name is invalid
 */
function validateLabelName(name) {
  if (typeof name !== 'string' || name.trim() === '') {
    throw createError('Label name must be a non-empty string', {
      type: 'VALIDATION',
      status: 400
    });
  }
}

/**
 * Updates the name of a user's label.
 * @param {number} userId - ID of the user
 * @param {number} labelId - ID of the label to update
 * @param {string} newName - New name for the label
 * @returns {object} Updated label
 * @throws {Error} If label is not found or name is duplicate
 */
function updateLabelForUser(userId, labelId, newName) {
  validateLabelName(newName);

  // Gets user labels
  const labelList = userLabels[userId] || [];
  if (labelList.length === 0) {
    throw createError('This user does not have any labels', { type: 'NOT_FOUND', status: 404 });
  }

  // Search the label to change by id
  const label = labelList.find(l => l.id === labelId);
  if (!label) {
    throw createError('Label not found', { type: 'NOT_FOUND', status: 404 });
  }

  // check if label is default
  if (Object.values(defaultLabelNames).includes(label.name)) {
    throw createError('Cannot update default label', { type: 'VALIDATION', status: 400 });
  }

  // Checks if name of label already taken
  const duplicate = labelList.find(l => l.name === newName && l.id !== labelId);
  if (duplicate) {
    throw createError('Label with this name already exists', { type: 'VALIDATION', status: 400 });
  }

  label.name = newName;
  return label;
}

/**
 * Deletes a label for a specific user by ID.
 *
 * @param {number} userId - The ID of the user.
 * @param {number} labelId - The ID of the label to delete.
 * @throws {Error} If the label is not found or user has no labels.
 */
function deleteLabelForUser(userId, labelId) {
  const labelList = userLabels[userId] || [];

  // Searches for label
  if (labelList.length === 0) {
    throw createError('This user does not have any labels', { type: 'NOT_FOUND', status: 404 });
  }

  const index = labelList.findIndex(l => l.id === labelId);

  if (index === -1) {
    throw createError('Label not found', { type: 'NOT_FOUND', status: 404 });
  }

  // check if label is default
  if (Object.values(defaultLabelNames).includes(labelList[index].name)) {
    throw createError('Cannot delete default label', { type: 'VALIDATION', status: 400 });
  }

  // Deletes label
  labelList.splice(index, 1);
}

/** * Checks if a user can add a mail to a label.
 * @param {number} userId - The ID of the user.
 * @param {number} labelId - The ID of the label.
 * @param {number} mailId - The ID of the mail to be added
 * @throws {Error} If the label does not exist or the mail already exists in the label.
 */
function canUserAddMailToLabel(userId, labelId) {
  const labels = userLabels[userId] || [];
  const label = labels.find(l => l.id === labelId);

  if (!label) {
    throw createError('Label not found', { type: 'NOT_FOUND', status: 404 });
  }

  // Check if the mail already exists in the label
  if (label.mails) {
    if (label.mails.includes(mailId)) {
      throw createError('Mail already exists in label', { type: 'VALIDATION', status: 400 });
    }
  }
  // check if label is attachable
  if (!label.isAttachable) {
    throw createError('Label is not attachable', { type: 'VALIDATION', status: 400 });
  }

  return true;

}
/**
 * @brief Adds a mail to a label for a specific user.
 * @param {*} userId the ID of the user
 * @param {*} labelId the ID of the label
 * @param {*} mailId  the ID of the mail to add to the label
 */
function addMailToLabel(mailId, labelId, userId) {
  console.log(`Adding mail ${mailId} to label ${labelId} for user ${userId}`);
  const labels = userLabels[userId] || [];
  console.log(`User ${userId} has labels:`, labels);
  console.log(`Looking for label with ID ${labelId}`);
  const label = labels.find(l => l.id === labelId);

  if (!label.mails) {
    label.mails = [];
  }

  label.mails.push(mailId);

  // Update the label in the user's labels
  const index = labels.findIndex(l => l.id === labelId);
  if (index !== -1) {
    labels[index] = label;
  } else {
    throw createError('Label not found during update', { type: 'NOT_FOUND', status: 404 });
  }

  userLabels[userId] = labels;
};

/**
 * @brief Removes a mail from a label for a specific user.
 * @param {*} userId the ID of the user
 * @param {*} labelId the ID of the label
 * @param {*} mailId  the ID of the mail to remove from the label
 */
function removeMailFromLabel(mailId, labelId, userId) {
  const labels = userLabels[userId] || [];
  const label = labels.find(l => l.id === labelId);

  if (!label) {
    throw createError('Label not found', { type: 'NOT_FOUND', status: 404 });
  }

  if (!label.mails || !label.mails.includes(mailId)) {
    throw createError('Mail not found in label', { type: 'NOT_FOUND', status: 404 });
  }

  // Remove the mail from the label
  label.mails = label.mails.filter(m => m !== mailId);

  // Update the label in the user's labels
  const index = labels.findIndex(l => l.id === labelId);
  if (index !== -1) {
    labels[index] = label;
  } else {
    throw createError('Label not found during update', { type: 'NOT_FOUND', status: 404 });
  }

  userLabels[userId] = labels;
}



module.exports = {
  buildLabel,
  labelExistsForUser,
  addLabelForUser,
  getAllLabelsForUser,
  getLabelByUserAndId,
  updateLabelForUser,
  deleteLabelForUser,
  createDefaultLabels,
  addMailToLabel,
  removeMailFromLabel,
  getLabelByName,
  defaultLabelNames,
  canUserAddMailToLabel,
};
<|MERGE_RESOLUTION|>--- conflicted
+++ resolved
@@ -52,21 +52,15 @@
 
   const isDefault = Object.values(defaultLabelNames).includes(name.toLowerCase());
 
-<<<<<<< HEAD
-=======
   // make sent and drafts non-attachable
   const isAttachable = name.toLowerCase() !== defaultLabelNames.sent
     && name.toLowerCase() !== defaultLabelNames.drafts;
 
->>>>>>> 4366160b
   return {
     id,
     name,
     isDefault,
-<<<<<<< HEAD
-=======
     isAttachable
->>>>>>> 4366160b
   };
 }
 
