const { createError } = require('../utils/error');

const mails = []; // [{ id, from, to[], title, body, timestamp, labels: [], deletedBySender: false, deletedByRecipient: [] }]
let mailIdCounter = 1;

/**
 * Schema for newMail input fields.
 * - Contains only fields the user must provide
 * - `normalize: true` indicates value should be wrapped in an array
 *
 * Internal fields like `id` and `timestamp` are handled separately
 * in the buildMail() function and are not part of this schema.
 */
const mailInputSchema = {
  from: { public: true, required: true },
  to: { public: true, normalize: true, required: true },
  title: { public: true, required: true },
  body: { public: true, required: true },
  draft: { public: true, default: false, required: false },
  labels: { public: true, default: [], required: false }
};

/**
 * Validates input fields against the schema.
 * - Ensures all required fields are present
 * - Rejects any unknown fields not defined in the schema
 *
 * @param {object} input - Raw user input (e.g. from req.body)
 * @returns {{ success: true } | { success: false, error: string }}
 */
function validateMailInput(input) {
  // Parses fields from keys
  const requiredFields = Object.keys(mailInputSchema);
  const inputFields = Object.keys(input);
  // log the mail input schema and input for debugging
  console.log('Mail input schema:', mailInputSchema);

  // add default values for fields that aren't required and not in the input
  for (const field of Object.keys(mailInputSchema)) {
    if (!(field in input) && !mailInputSchema[field].required) {
      // check if the default value is an array
      if (Array.isArray(mailInputSchema[field].default)) {
        input[field] = [...mailInputSchema[field].default];
        continue;
      }
      input[field] = mailInputSchema[field].default;
    }
  }

  // Filtering fields from input
  const missing = requiredFields.filter(field => !(field in input));
  const unknown = inputFields.filter(field => !requiredFields.includes(field));

  // checks if there are any missing or extra fields
  if (missing.length > 0) {
    throw createError(`Missing fields: ${missing.join(', ')}`, { status: 400, type: 'VALIDATION' });
  }
  if (unknown.length > 0) {
    throw createError(`Unknown fields: ${unknown.join(', ')}`, { status: 400, type: 'VALIDATION' });
  }

  return true;
}

/**
 * Constructs a validated newMail object using the schema.
 * - Validates input against the config
 * - Injects internal fields like `id` and `timestamp`
 * - Normalizes specific fields (e.g. wraps `to` in an array)
 *
 * @param {object} input - Raw newMail input from client
 * @param {number} id - Generated newMail ID to assign
 * @returns {{ success: true, newMail: object } | { success: false, error: string }}
 */
function buildMail(input) {
  const newMail = {
    id: mailIdCounter++,
    timestamp: new Date().toISOString(),
    deletedBySender: false,
    deletedByRecipient: [],
    labels: []
  };
  console.log('Building new mail with input:', input);

  // Filling fields with input according to the schema of newMail
  for (const field of Object.keys(input)) {
    const cfg = mailInputSchema[field];
    // Normalizing the field if specified in the schema
    if (cfg && cfg.normalize) {
      newMail[field] = Array.isArray(input[field]) ? input[field] : [input[field]];
    } else {
      newMail[field] = input[field];
    }
  }

  mails.push(newMail);
  return newMail;
}


/**
 * Filters a newMail object to expose only public fields in the API response.
 * Includes internal public fields like id and timestamp.
 *
 * @param {object} newMail - Full newMail object
 * @returns {object} - Public-facing newMail object
 */
function filterMailForOutput(newMail) {
  const output = {};

  // Include all public fields from schema
  for (const field in mailInputSchema) {
    if (mailInputSchema[field].public && newMail[field] !== undefined) {
      output[field] = newMail[field];
    }
  }

  // Add internal public fields manually, can be deleted if this fields should not be public
  if ('id' in newMail) output.id = newMail.id;
  //if ('timestamp' in newMail) output.timestamp = newMail.timestamp;

  return output;
}

/**
 * Returns the last `limit` mails for a given user.
 * @param {*} username - the username of the user to get mails for
<<<<<<< HEAD
 * @param {*} limit - the number of mails to return
 * @param {*} labelId - the label id to filter mails by
 * @returns 
 */
function getMailsForUser(username, limit, labelId = null) {
  return mails
    .filter(mail => {
=======
 * @param {*} spamLabelId - the label id for spam mails
 * @param {*} trashLabelId - the label id for trash mails
 * @param {*} labelId - the label id to filter mails by
 * @returns 
 */
function getMailsForUser(username, spamLabelId, trashLabelId, labelId = null) {
  return mails
    .filter(mail => {
      // exclude spam or trash mails
      if (mail.labels){
        if (mail.labels.includes(spamLabelId) || mail.labels.includes(trashLabelId)) {
          return false;
        }
      }

>>>>>>> 4366160b
      const accessible = canUserAccessMail(mail, username);
      const matchesLabel = labelId === null || (mail.labels && mail.labels.includes(labelId));
      return accessible && matchesLabel;
    })
<<<<<<< HEAD
    .slice(-limit)
    .reverse();
=======
>>>>>>> 4366160b
}


/**
 * finds a mail by its ID.
 * Throws an error if not found.
 * @param {*} id - the ID of the mail to find
 * @returns 
 */
function findMailById(id) {
  const mail = mails.find(m => m.id === id);
  if (!mail) {
    throw createError('Mail not found', { status: 404 });
  }

  return mail;
}

/**
 * checks if a user can access a mail.
 * A user can access a mail if they are the sender or one of the recipients.
 * @param {*} mail - the mail object to check
 * @param {*} username - the username of the user to check access for
 * @returns 
 */
function canUserAccessMail(mail, username) {
  console.log(`Checking access for user ${username} on mail ${mail.id}`);

  if (mail.from === username && !mail.deletedBySender) {
    console.log(`User ${username} is the sender of mail ${mail.id}`);
    return true;
  }

  if (Array.isArray(mail.to)) {
    if (mail.to.includes(username) &&
      mail.draft === false && !mail.deletedByRecipient.includes(username)) {
      // log the deletedByRecipient array for debugging
      console.log(`User ${username} is a recipient of mail ${mail.id}`);
      console.log(`Deleted by recipient: ${mail.deletedByRecipient}`);

      return true;
    }
  }

  return false;

}

/**
 * checks if a user can update a mail.
 * A user can update a mail only if he is the send and the mail is a draft
 * @param {*} mail - the mail object to check
 * @param {*} username - the username of the user to check access for
 * @returns 
 */
function canUserUpdateMail(mail, username) {
  console.log(`Checking update access for user ${username} on mail ${mail.id}`);
  if (mail.from !== username || mail.draft !== true) {
    throw createError('Only the sender of a draft mail can update it', { status: 403 });
  }
  return true;
}


/**
 * edits a mail object by applying updates to its title and body.
 * Throws an error if the updates are invalid.
 * @param {*} mail - the mail object to edit
 * @param {*} updates - the updates to apply to the mail
 * @returns 
 */
function editMail(mail, updates) {
  const editableFields = ['title', 'body'];

  // check if the update contains draft
  if ('draft' in updates) {
    if (mail.draft === true) {
      if (updates.draft === false) {
        mail.draft = false;
      }
    }
  }

  for (const field of editableFields) {
    if (field in updates) {
      if (typeof updates[field] !== 'string') {
        throw createError(`Field "${field}" must be a string`, { status: 400 });
      }
      mail[field] = updates[field];
    }
  }

  // update the mail in the array
  const index = mails.findIndex(m => m.id === mail.id);
  if (index === -1) {
    throw createError('Mail not found', { status: 404 });
  }

  mails[index] = mail;
}

/**
 * deletes a mail by its ID.
 * Throws an error if the mail is not found.
 * @param {*} user - the user object, used to check if the user is the sender or recipient
 * @param {*} id - the ID of the mail to delete
 */
function deleteMail(user, id) {
  const index = mails.findIndex(m => m.id === id);
  if (index === -1) {
    throw createError('Mail not found', { status: 404 });
  }
  console.log(`Deleting mail with ID ${id} for user ${user.username}`);

  const mail = mails[index];
  console.log(`Found mail:`, mail);

  // If the mail is a draft and the user is the sender, just remove it
  if (mail.draft === true && mail.from === user.username) {
    mails.splice(index, 1);
    return;
  }

  if (mail.from === user.username) {
    mail.deletedBySender = true;
  }

  if (Array.isArray(mail.to) && mail.to.includes(user.username)) {
    mail.deletedByRecipient.push(user.username);
  }

  // If both sender and recipient deleted the mail remove it from the array
  if (mail.deletedBySender && mail.deletedByRecipient.length === mail.to.length) {
    mails.splice(index, 1);
  } else {
    // otherwise update the mail in the array
    mails[index] = mail;
  }
}

/**
 * Searches for mails sent to a user where the title or body contains the query.
 * Case-insensitive search.
 * @param {string} username - the username of the user to search mails for
 * @param {string} query - the search query
 * @returns {Array} - array of mails matching the search criteria
 */
function searchMailsForUser(username, query, limit) {
  const lowerQuery = query.toLowerCase();

  return mails.filter(mail => {
    const matchesContent =
      (mail.title && mail.title.toLowerCase().includes(lowerQuery)) ||
      (mail.body && mail.body.toLowerCase().includes(lowerQuery));

    return canUserAccessMail(mail, username) && matchesContent;
  })
  .reverse()
  .slice(0, limit);
}

/** Checks if a user can add a label to a mail.
 * Throws an error if the label is already attached to the mail or if the user does not have access to the mail.
 * @param {object} mail - The mail object to check.
 * @param {number} labelId - The ID of the label to check.
 * @returns {boolean} - Returns true if the user can add the label, otherwise throws an error.
 */
function canUserAddLabelToMail(mailId, labelId) {
  console.log(`Checking if user can add label ${labelId} to mail ${mailId}`);
  const mail = findMailById(mailId);

  if (!mail) {
    throw createError('Mail not found', { status: 404 });
  }
  console.log(`Found mail:`, mail);

  // Check if the label is already attached to the mail
  if (mail.labels) {
    if (mail.labels.includes(labelId)) {
      throw createError('Label already attached to this mail', { status: 400 });
    }
  }

  // check if the user can access the mail
  if (!canUserAccessMail(mail, mail.from)) {
    throw createError('User does not have access to this mail', { status: 403 });
  }
  return true;

}

/**
 * Attaches a label to a mail for a given user.
 * @param {number} mailId - The ID of the mail.
 * @param {number} labelId - The ID of the label.
 * @param {number} userId - The ID of the user performing the action.
 * @returns {object} The updated mail object.
 */
function addLabelToMail(mailId, labelId) {
  const mail = findMailById(mailId);
  if (!mail) {
    throw createError('Mail not found', { status: 404 });
  }

  console.log(`Adding label ${labelId} to mail ${mailId}`);
  console.log(`Mail before adding label:`, mail);

  if (!mail.labels) {
    mail.labels = [];
  }

  if (mail.labels.includes(labelId)) {
    throw createError('Label already attached to this mail', { status: 400 });
  }

  mail.labels.push(labelId);

  // Update the mail in the array
  const index = mails.findIndex(m => m.id === mail.id);
  if (index !== -1) {
    mails[index] = mail;
  } else {
    // Should not happen if findMailById worked
    throw createError('Mail not found during update', { status: 404 });
  }
}

/**
 * @brief Removes a label from a mail for a given user.
 * @param {number} mailId - The ID of the mail.
 * @param {number} labelId - The ID of the label to remove.
 * @throws {Error} If the label is not found on the mail.
 */
function removeLabelFromMail(mailId, labelId, username) {
  const mail = findMailById(mailId);
  if (!mail) {
    throw createError('Mail not found', { status: 404 });
  }

  if (canUserAccessMail(mail, username) === false) {
    throw createError('User does not have access to this mail', { status: 403 });
  }

  if (!mail.labels || !mail.labels.includes(labelId)) {
    throw createError('Label not found on this mail', { status: 404 });
  }

  // remove the label from the mail
  mail.labels = mail.labels.filter(l => l !== labelId);

  // Update the mail in the array
  const index = mails.findIndex(m => m.id === mail.id);
  if (index !== -1) {
    mails[index] = mail;
  } else {
    throw createError('Mail not found during update', { status: 404 });
  }
}


module.exports = {
  validateMailInput,
  buildMail,
  filterMailForOutput,
  getMailsForUser,
  findMailById,
  canUserAccessMail,
  canUserUpdateMail,
  editMail,
  deleteMail,
  searchMailsForUser,
  addLabelToMail,
  removeLabelFromMail,
  canUserAddLabelToMail
};<|MERGE_RESOLUTION|>--- conflicted
+++ resolved
@@ -125,15 +125,6 @@
 /**
  * Returns the last `limit` mails for a given user.
  * @param {*} username - the username of the user to get mails for
-<<<<<<< HEAD
- * @param {*} limit - the number of mails to return
- * @param {*} labelId - the label id to filter mails by
- * @returns 
- */
-function getMailsForUser(username, limit, labelId = null) {
-  return mails
-    .filter(mail => {
-=======
  * @param {*} spamLabelId - the label id for spam mails
  * @param {*} trashLabelId - the label id for trash mails
  * @param {*} labelId - the label id to filter mails by
@@ -149,16 +140,10 @@
         }
       }
 
->>>>>>> 4366160b
       const accessible = canUserAccessMail(mail, username);
       const matchesLabel = labelId === null || (mail.labels && mail.labels.includes(labelId));
       return accessible && matchesLabel;
     })
-<<<<<<< HEAD
-    .slice(-limit)
-    .reverse();
-=======
->>>>>>> 4366160b
 }
 
 
