--- conflicted
+++ resolved
@@ -1,4 +1,3 @@
-/*
 const { test } = require('node:test');
 const assert = require('node:assert/strict');
 const supertest = require('supertest');
@@ -77,13 +76,8 @@
     .set('Authorization', '1')
     .set('Content-Type', 'application/json')
     .send({
-<<<<<<< HEAD
       to: ['alice123'],
-      title: 'Try this site',
-=======
-      to: ['userB'],
       title: 'Try this site - its http://good.com',
->>>>>>> 0afc7e9c
       body: `Check this link: http://bad.com`
     });
 
@@ -93,7 +87,7 @@
   });
 });
 
-// ❌ 1.5 invalid POST mail with blacklisted URL
+// ❌ 1.5 invalid POST mail with one blacklisted URL and one url that hasn't been blacklisted
 test('1.5 invalid POST mail with one blacklisted URL and one url that hasn\'t been blacklisted', async () => {
   const response = await api
     .post('/api/mails')
@@ -140,11 +134,4 @@
   assert.strictEqual(response.body.title, 'Try this site');
   assert.strictEqual(response.body.body, 'Check this link: http://bad.com');
   assert.ok(response.body.id);
-<<<<<<< HEAD
 });
-=======
-  assert.ok(response.body.timestamp);
-});
-
-*/
->>>>>>> 0afc7e9c
