const { test } = require('node:test');
const assert = require('node:assert/strict');
const supertest = require('supertest');
const app = require('../app');

// Create the test client
const api = supertest(app);

// Create test user and return the created user data (including id)
async function createTestUserAndReturn() {
  await api
    .post('/api/users')
    .send({
      firstName: "Alice",
      lastName: "Test",
      username: "alice123",
      password: "securepass"
    })
    .set('Content-Type', 'application/json')
    .expect(201)
  // .expect('location', /\/api\/users\/1/)
  let response = await api
    .get('/api/users/1')
    .expect(200)
    .expect('Content-Type', /application\/json/);
  assert.deepStrictEqual(response.body, {
    id: 1,
    firstName: "Alice",
    lastName: "Test",
    username: "alice123"
  });

  await api
    .post('/api/users')
    .send({
      firstName: "bob",
      lastName: "smith",
      username: "bob",
      password: "imthebobyboten"
    })
    .set('Content-Type', 'application/json')
    .expect(201)
  // .expect('location', /\/api\/users\/1/)
  response = await api
    .get('/api/users/2')
    .expect(200)
    .expect('Content-Type', /application\/json/);
  assert.deepStrictEqual(response.body, {
    id: 2,
    firstName: "bob",
    lastName: "smith",
    username: "bob"
  });
}

// ❌ 4.1 Mail creation without login
test('returns 401 when trying to create mail without login', async () => {
  await api
    .post('/api/mails')
    .send({
      subject: "Test Mail",
      body: "This is a test mail."
    })
    .set('Content-Type', 'application/json')
    .expect(401)
    .expect('Content-Type', /application\/json/)
    .expect({ error: 'You must be logged in' });
});

// ❌ 4.2 Mail creation with missing fields (must include all: from, to, title, body)
test('returns 400 when required fields are missing', async () => {
  // Ensure the user exists
  await createTestUserAndReturn();

  // print user details for debugging
  const userResponse = await api.get('/api/users/1').expect(200);
  console.log('User details:', userResponse.body);
  // Attempt to create mail without required fields

  await api
    .post('/api/mails')
    .send({
      subject: "Test Mail"
      // Missing body, from, and to
    })
    .set('Content-Type', 'application/json')
    .set('Authorization', '1') // Assuming user ID 1 is logged in
    .expect(400)
    .expect('Content-Type', /application\/json/)
    .expect({ error: 'Missing fields: to, title, body' });
});

// ✅ 4.3 Valid mail creation
test('creates a valid mail (4.3)', async () => {
  const response = await api
    .post('/api/mails')
    .set('Authorization', '1')
    .set('Content-Type', 'application/json')
    .send({
      to: ["alice123"],
      title: "Hello again",
      body: "This should work: https://good.com https://verygood.com"
    })
    .expect(201)
    .expect('Content-Type', /application\/json/);

  assert.deepStrictEqual(response.body, {
    from: "alice123",
    to: ["alice123"],
    title: "Hello again",
    body: "This should work: https://good.com https://verygood.com",
    id: 1,
    draft: false
  });
});

// ✅ 4.4 Another valid mail creation
test('creates another valid mail (4.32)', async () => {
  const response = await api
    .post('/api/mails')
    .set('Authorization', '1')
    .set('Content-Type', 'application/json')
    .send({
      to: ["alice123"],
      title: "Hello Wirtz",
      body: "Sign for Liverpool, via https://liverpool.com, its a great club!"
    })
    .expect(201)
    .expect('Content-Type', /application\/json/);

  assert.deepStrictEqual(response.body, {
    from: "alice123",
    to: ["alice123"],
    title: "Hello Wirtz",
    body: "Sign for Liverpool, via https://liverpool.com, its a great club!",
    id: 2,
    draft: false
  });
});

// ✅ 4.5 Valid mail Get
test('returns list of last mails (4.4)', async () => {
  const response = await api
    .get('/api/mails')
    .set('Authorization', '1')
    .expect(200)
    .expect('Content-Type', /application\/json/);

  assert(Array.isArray(response.body));
  assert(response.body.length >= 2);
});

// ✅ 4.6 Valid mail GET by id
test('gets mail by id (4.5)', async () => {
  const response = await api
    .get('/api/mails/1')
    .set('Authorization', '1')
    .expect(200)
    .expect('Content-Type', /application\/json/);

  assert.strictEqual(response.body.id, 1);
  assert.strictEqual(response.body.title, "Hello again");
});

// ❌ 4.7 Invalid mail GET by id
test('returns 404 for invalid mail id (4.6)', async () => {
  await api
    .get('/api/mails/555')
    .set('Authorization', '1')
    .expect(404)
    .expect('Content-Type', /application\/json/)
    .expect({ error: 'Mail not found' });
});

// ❌ 4.8 Invalid mail PATCH
test('returns 404 on patching non-existent mail (4.8)', async () => {
  await api
    .patch('/api/mails/555')
    .set('Authorization', '1')
    .set('Content-Type', 'application/json')
    .send({ title: "New Title" })
    .expect(404)
    .expect('Content-Type', /application\/json/)
    .expect({ error: 'Mail not found' });
});

// ✅ 4.9 Valid mail DELETE
test('deletes mail by id (4.9)', async () => {
  await api
    .delete('/api/mails/1')
    .set('Authorization', '1')
    .expect(204);
});

// ❌ 4.10 Invalid mail DELETE
test('returns 404 on deleting non-existent mail (4.10)', async () => {
  await api
    .delete('/api/mails/555')
    .set('Authorization', '1')
    .expect(404)
    .expect('Content-Type', /application\/json/)
    .expect({ error: 'Mail not found' });
});

// ❌ 4.11 Invalid mail POST without the user signed up
test('returns 401 when trying to create mail without login (4.11)', async () => {
  await api
    .post('/api/mails')
    .send({
      to: ["1"],
      title: "Test Mail",
      body: "This is a test mail."
    })
    .set('Content-Type', 'application/json')
    .expect(401)
    .expect('Content-Type', /application\/json/)
    .expect({ error: 'You must be logged in' });
});

// ✅ 4.12 valid draft creation
test('4.12 valid draft creation', async () => {
  const response = await api
    .post('/api/mails')
    .set('Authorization', '1')
    .set('Content-Type', 'application/json')
    .send({
      to: ["bob"],
      title: "Hello again",
      body: "This should work",
      draft: true
    })
    .expect(201)
    .expect('Content-Type', /application\/json/);

  assert.deepStrictEqual(response.body, {
    from: "alice123",
    to: ["bob"],
    title: "Hello again",
    body: "This should work",
    id: 3,
    draft: true
  });
});

// ✅ 4.13 valid mail PATCH
test('4.13 valid mail patch', async () => {
  const response = await api
    .patch('/api/mails/3')
    .set('Authorization', '1')
    .set('Content-Type', 'application/json')
    .send({ title: "Updated Title" })
    .expect(200)
    .expect('Content-Type', /application\/json/);

  assert.strictEqual(response.body.title, "Updated Title");
});

// ❌ 4.14 invalid mail PATCH
test('invalid mail patch', async () => {
   await api
    .patch('/api/mails/3')
    .set('Authorization', '2')
    .set('Content-Type', 'application/json')
    .send({ title: "Updated Title" })
    .expect(403)
});

// ✅ 4.15 Valid draft get by id
test('4.15 valid draft get by id)', async () => {
  const response = await api
    .get('/api/mails/3')
    .set('Authorization', '1')
    .expect(200)
    .expect('Content-Type', /application\/json/);

  assert.deepStrictEqual(response.body, {
    from: "alice123",
    to: ["bob"],
    title: "Updated Title",
    body: "This should work",
    id: 3,
    draft: true
  });
});

// ❌ 4.16 invalid draft get by id
test('4.16 invalid draft get by id)', async () => {
  await api
    .get('/api/mails/3')
    .set('Authorization', '2')
    .expect(403)
    .expect('Content-Type', /application\/json/);
});

<<<<<<< HEAD
// ❌ Receipient cannot delete draft
test('4.17 recipient cannot delete draft', async () => {
  await api
    .delete('/api/mails/3')
    .set('Authorization', '2')
    .expect(403)
})

// ✅ 4.18 valid draft delete by owner
test('4.18. Sender can delete draft (soft delete)', async () => {
  const res = await api.delete('/api/mails/3')
    .set('Authorization', '1');

  assert.strictEqual(res.status, 204);
});

// ❌ 4.19 invalid draft get after delete
test('4.19. Sender cannot access the draft after deleting it', async () => {
  const res = await api.get('/api/mails/3')
    .set('Authorization', '1');

  assert.strictEqual(res.status, 404);
});

// ✅ 4.21 valid send draft
test('4.21 send draft', async () => {
=======
// ✅ 4.17 valid send draft
test('4.17 send draft', async () => {
>>>>>>> 5381b83a
  const response = await api
    .patch('/api/mails/3')
    .set('Authorization', '1')
    .set('Content-Type', 'application/json')
    .send({ title: "Updated Title" })
    .expect(200)
    .expect('Content-Type', /application\/json/);

  assert.strictEqual(response.body.draft, true);
});<|MERGE_RESOLUTION|>--- conflicted
+++ resolved
@@ -292,7 +292,19 @@
     .expect('Content-Type', /application\/json/);
 });
 
-<<<<<<< HEAD
+// ✅ 4.17 valid send draft
+test('4.17 send draft', async () => {
+  const response = await api
+    .patch('/api/mails/3')
+    .set('Authorization', '1')
+    .set('Content-Type', 'application/json')
+    .send({ title: "Updated Title" })
+    .expect(200)
+    .expect('Content-Type', /application\/json/);
+
+  assert.strictEqual(response.body.draft, true);
+});
+
 // ❌ Receipient cannot delete draft
 test('4.17 recipient cannot delete draft', async () => {
   await api
@@ -317,12 +329,8 @@
   assert.strictEqual(res.status, 404);
 });
 
-// ✅ 4.21 valid send draft
-test('4.21 send draft', async () => {
-=======
-// ✅ 4.17 valid send draft
-test('4.17 send draft', async () => {
->>>>>>> 5381b83a
+// ✅ 4.20 valid send draft
+test('4.20 send draft', async () => {
   const response = await api
     .patch('/api/mails/3')
     .set('Authorization', '1')
