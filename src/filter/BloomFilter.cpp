--- conflicted
+++ resolved
@@ -5,20 +5,6 @@
 #include "hash/StdHash.h"
 #include <memory>
 
-<<<<<<< HEAD
-  BloomFilter::BloomFilter(size_t arraySize, int hashCount) {
-    // כאן תוכל לשמור את הגודל ומספר ההאשינגים או להשתמש בהם
-    // לדוגמה:
-    this->arraySize = arraySize;
-    this->hashCount = hashCount;
-    // (תוסיף שדות במחלקה לפי הצורך)
-  }
-  bool BloomFilter::add(const string &item){
-    return false;
-  }
-  bool BloomFilter::isBlacklisted(const string& item) const {
-    return false;
-=======
 using namespace std;
 
 BloomFilter::BloomFilter(size_t size, std::vector<std::shared_ptr<IHashFunction>> hashFuncs)
@@ -52,7 +38,6 @@
         bitArray[i] = true;
     }
 }
->>>>>>> 42fe965e
 
 
 bool BloomFilter::isBlacklisted(const string& item) const {
