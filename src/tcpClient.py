--- conflicted
+++ resolved
@@ -1,9 +1,9 @@
 #!/usr/bin/env python3
+from time import sleep
 import socket
 import sys
 
 def main(dest_ip, dest_port):
-<<<<<<< HEAD
     # try to connect to our socket
     while 1:
         try:
@@ -15,13 +15,6 @@
         except ConnectionRefusedError:
             print("[+] Waiting for the server to finish building .....")
             sleep(0.5)
-=======
-    # create a new socket
-    s = socket.socket(socket.AF_INET, socket.SOCK_STREAM)
-    # connect to the ip and the port
-    s.connect((dest_ip, dest_port))
-    # print("connected to server")
->>>>>>> 519ded74
 
     # ask for the user to type a message
     msg = input()
@@ -30,7 +23,7 @@
         # send the message to the server
         s.send(bytes(msg+'\n', 'utf-8'))
         # save the response the server gave us
-        data = s.recv(4096)
+        data = s.recv(1024)
         # print the response we got from the server
         print(data.decode('utf-8'))
         # ask for the user to enter a new message
