// ===== File: QueryFilterCommand.cpp =====
// Refactored for clarity and simplicity

#include "QueryFilterCommand.h"
<<<<<<< HEAD

using namespace std;

// Constructor: Initializes the QueryFilterCommand with a given filter, URL, and reference blacklist.
QueryFilterCommand::QueryFilterCommand(shared_ptr<IFilter> filter, const string& url)
    // This constructor stores the URL and ground truth set. It also moves ownership of the filter shared pointer.
    : filter(std::move(filter)), url(url) {}

// Destructor: Default implementation is sufficient as we rely on smart pointers for resource management.
QueryFilterCommand::~QueryFilterCommand() = default;

// Copy Constructor: Creates a deep copy of another QueryFilterCommand.
QueryFilterCommand::QueryFilterCommand(const QueryFilterCommand& other)
    : filter(other.filter),         // Copy shared_ptr (increases ref count).
      url(other.url)               // Copy URL string.
{}

// Copy Assignment Operator: Handles assignment from another QueryFilterCommand.
QueryFilterCommand& QueryFilterCommand::operator=(const QueryFilterCommand& other) {
    if (this != &other) { // Prevent self-assignment
        filter = other.filter;                 // Copy shared_ptr (increase ref count)
        url = other.url;                       // Copy URL string
=======
#include <iostream>

QueryFilterCommand::QueryFilterCommand(std::shared_ptr<IFilter> filter)
    : filter(filter) {}

void QueryFilterCommand::execute() {
    std::string url;
    std::cin >> url;
    if (filter->isBlacklisted(url)) {
        std::cout << "URL might exist (possibly in filter).\n";
    } else {
        std::cout << "URL does not exist in filter.\n";
>>>>>>> f3a0749e
    }
    return *this; // Return reference to allow chaining
}

// Move Constructor: Transfers ownership from a temporary QueryFilterCommand.
QueryFilterCommand::QueryFilterCommand(QueryFilterCommand&& other) noexcept
    : filter(std::move(other.filter)),               // Move shared_ptr (no ref count increase)
      url(std::move(other.url))                     // Move URL string (cheap)
{}

// Move Assignment Operator: Transfers ownership during assignment from a temporary object.
QueryFilterCommand& QueryFilterCommand::operator=(QueryFilterCommand&& other) noexcept {
    if (this != &other) { // Prevent self-assignment
        filter = std::move(other.filter);                 // Move shared_ptr
        url = std::move(other.url);                       // Move string

    }
    return *this;
}

// Executes the filter query and prints result based on whether it's in the real blacklist or not.
bool QueryFilterCommand::execute() {
    // Query the filter to check if it thinks the URL is blacklisted
    filter->isBlacklisted(url);
}<|MERGE_RESOLUTION|>--- conflicted
+++ resolved
@@ -2,34 +2,8 @@
 // Refactored for clarity and simplicity
 
 #include "QueryFilterCommand.h"
-<<<<<<< HEAD
 
 using namespace std;
-
-// Constructor: Initializes the QueryFilterCommand with a given filter, URL, and reference blacklist.
-QueryFilterCommand::QueryFilterCommand(shared_ptr<IFilter> filter, const string& url)
-    // This constructor stores the URL and ground truth set. It also moves ownership of the filter shared pointer.
-    : filter(std::move(filter)), url(url) {}
-
-// Destructor: Default implementation is sufficient as we rely on smart pointers for resource management.
-QueryFilterCommand::~QueryFilterCommand() = default;
-
-// Copy Constructor: Creates a deep copy of another QueryFilterCommand.
-QueryFilterCommand::QueryFilterCommand(const QueryFilterCommand& other)
-    : filter(other.filter),         // Copy shared_ptr (increases ref count).
-      url(other.url)               // Copy URL string.
-{}
-
-// Copy Assignment Operator: Handles assignment from another QueryFilterCommand.
-QueryFilterCommand& QueryFilterCommand::operator=(const QueryFilterCommand& other) {
-    if (this != &other) { // Prevent self-assignment
-        filter = other.filter;                 // Copy shared_ptr (increase ref count)
-        url = other.url;                       // Copy URL string
-=======
-#include <iostream>
-
-QueryFilterCommand::QueryFilterCommand(std::shared_ptr<IFilter> filter)
-    : filter(filter) {}
 
 void QueryFilterCommand::execute() {
     std::string url;
@@ -38,7 +12,6 @@
         std::cout << "URL might exist (possibly in filter).\n";
     } else {
         std::cout << "URL does not exist in filter.\n";
->>>>>>> f3a0749e
     }
     return *this; // Return reference to allow chaining
 }
