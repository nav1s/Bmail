// AddFilterCommand.cpp

#include "AddFilterCommand.h"
#include <iostream>

using namespace std;

AddFilterCommand::AddFilterCommand(shared_ptr<IFilter> filter, const string& url)
    : filter(move(filter)), url(url) {}

void AddFilterCommand::execute() {
<<<<<<< HEAD
    filter->addUrl(url);
=======
    std::cout << "Enter URL to add: ";
    std::string url;
    std::cin >> url;
    if (filter->add(url)) {
        std::cout << "URL added successfully.\n";
    } else {
        std::cout << "URL was already present.\n";
    }
>>>>>>> b179340a
}<|MERGE_RESOLUTION|>--- conflicted
+++ resolved
@@ -9,16 +9,5 @@
     : filter(move(filter)), url(url) {}
 
 void AddFilterCommand::execute() {
-<<<<<<< HEAD
-    filter->addUrl(url);
-=======
-    std::cout << "Enter URL to add: ";
-    std::string url;
-    std::cin >> url;
-    if (filter->add(url)) {
-        std::cout << "URL added successfully.\n";
-    } else {
-        std::cout << "URL was already present.\n";
-    }
->>>>>>> b179340a
+    filter->add(url);
 }