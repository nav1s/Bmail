// ===== File: AddFilterCommand.cpp =====
// Refactored for simplicity and clarity

#include "AddFilterCommand.h"
<<<<<<< HEAD
#include <string>

using namespace std;

AddFilterCommand::AddFilterCommand(shared_ptr<IFilter> filter, const string& url)
    // The constructor initializes the filter member by moving the passed-in shared pointer, and stores the URL string as is.
    : filter(std::move(filter)), url(url) {}

// Destructor: Default implementation is sufficient as we rely on smart pointers for resource management.
AddFilterCommand::~AddFilterCommand() = default;

// Copy Constructor: Creates a deep copy of another AddFilterCommand.
AddFilterCommand::AddFilterCommand(const AddFilterCommand& other)
    : filter(other.filter), // Copy shared_ptr (increases ref count).
      url(other.url)        // Copy URL string.
{}

// Copy Assignment Operator: Handles assignment from another AddFilterCommand.
AddFilterCommand& AddFilterCommand::operator=(const AddFilterCommand& other) {
    if (this != &other) { // Prevent self-assignment.
        filter = other.filter; // Copy shared_ptr.
        url = other.url;       // Copy URL string.
    }
    return *this; // Return reference to allow chaining.
}

// Move Constructor: Transfers ownership from a temporary AddFilterCommand.
AddFilterCommand::AddFilterCommand(AddFilterCommand&& other) noexcept
    : filter(std::move(other.filter)), // Move shared_ptr.
      url(std::move(other.url))        // Move URL string.
{}

// Move Assignment Operator: Transfers ownership during assignment from a temporary object.
AddFilterCommand& AddFilterCommand::operator=(AddFilterCommand&& other) noexcept {
    if (this != &other) { // Prevent self-assignment.
        filter = std::move(other.filter); // Move shared_ptr.
        url = std::move(other.url);       // Move URL string.
    }
    return *this;
}
bool AddFilterCommand::execute() {
    // add a URL to the blacklist, using Ifilter->add(url) 
=======
#include <iostream>

AddFilterCommand::AddFilterCommand(std::shared_ptr<IFilter> filter)
    : filter(filter) {}

void AddFilterCommand::execute() {
    std::string url;
    std::cin >> url;
>>>>>>> f3a0749e
    filter->add(url);
}<|MERGE_RESOLUTION|>--- conflicted
+++ resolved
@@ -2,58 +2,12 @@
 // Refactored for simplicity and clarity
 
 #include "AddFilterCommand.h"
-<<<<<<< HEAD
 #include <string>
 
 using namespace std;
 
-AddFilterCommand::AddFilterCommand(shared_ptr<IFilter> filter, const string& url)
-    // The constructor initializes the filter member by moving the passed-in shared pointer, and stores the URL string as is.
-    : filter(std::move(filter)), url(url) {}
-
-// Destructor: Default implementation is sufficient as we rely on smart pointers for resource management.
-AddFilterCommand::~AddFilterCommand() = default;
-
-// Copy Constructor: Creates a deep copy of another AddFilterCommand.
-AddFilterCommand::AddFilterCommand(const AddFilterCommand& other)
-    : filter(other.filter), // Copy shared_ptr (increases ref count).
-      url(other.url)        // Copy URL string.
-{}
-
-// Copy Assignment Operator: Handles assignment from another AddFilterCommand.
-AddFilterCommand& AddFilterCommand::operator=(const AddFilterCommand& other) {
-    if (this != &other) { // Prevent self-assignment.
-        filter = other.filter; // Copy shared_ptr.
-        url = other.url;       // Copy URL string.
-    }
-    return *this; // Return reference to allow chaining.
-}
-
-// Move Constructor: Transfers ownership from a temporary AddFilterCommand.
-AddFilterCommand::AddFilterCommand(AddFilterCommand&& other) noexcept
-    : filter(std::move(other.filter)), // Move shared_ptr.
-      url(std::move(other.url))        // Move URL string.
-{}
-
-// Move Assignment Operator: Transfers ownership during assignment from a temporary object.
-AddFilterCommand& AddFilterCommand::operator=(AddFilterCommand&& other) noexcept {
-    if (this != &other) { // Prevent self-assignment.
-        filter = std::move(other.filter); // Move shared_ptr.
-        url = std::move(other.url);       // Move URL string.
-    }
-    return *this;
-}
-bool AddFilterCommand::execute() {
-    // add a URL to the blacklist, using Ifilter->add(url) 
-=======
-#include <iostream>
-
-AddFilterCommand::AddFilterCommand(std::shared_ptr<IFilter> filter)
-    : filter(filter) {}
-
 void AddFilterCommand::execute() {
     std::string url;
     std::cin >> url;
->>>>>>> f3a0749e
     filter->add(url);
 }